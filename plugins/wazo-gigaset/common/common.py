# -*- coding: utf-8 -*-
# Copyright 2011-2020 The Wazo Authors  (see the AUTHORS file)
# SPDX-License-Identifier: GPL-3.0-or-later

"""Common code shared by the various wazo-gigaset plugins."""

import os
import logging
import re
import datetime
from provd.devices.pgasso import BasePgAssociator, IMPROBABLE_SUPPORT,\
    COMPLETE_SUPPORT, FULL_SUPPORT, UNKNOWN_SUPPORT
from provd.plugins import StandardPlugin, TemplatePluginHelper, FetchfwPluginHelper
from provd.util import norm_mac, format_mac
from provd import synchronize
from provd import plugins
from provd import tzinform
from provd.servers.http import HTTPNoListingFileService
from twisted.internet import defer

logger = logging.getLogger('plugin.wazo-gigaset')

VENDOR = 'Gigaset'


class GigasetDHCPDeviceInfoExtractor(object):
    _VDI = {
        'N720_DM_PRO': 'N720 DM PRO',
        'N510_IP_PRO': 'N510 IP PRO',
    }

    def extract(self, request, request_type):
        return defer.succeed(self._do_extract(request))

    def _do_extract(self, request):
        options = request['options']
        if 60 in options:
            return self._extract_from_vdi(options[60])
        else:
            return None

    def _extract_from_vdi(self, vdi):
        # Vendor class identifier:
        #   "Gigaset_N720_DM_PRO"
        #   "N510_IP_PRO"

        vdi_to_check = ''
        vdi_split = vdi.split('_')

        if vdi.startswith(VENDOR):
            vdi_to_check = '_'.join(vdi_split[1:])
        else:
            vdi_to_check = '_'.join(vdi_split)

        if vdi_to_check in self._VDI:
            return {'vendor': VENDOR,
                    'model': self._VDI[vdi_to_check]}
        else:
            return None


class GigasetHTTPDeviceInfoExtractor(object):

<<<<<<< HEAD
    _UA_REGEXES = [
        re.compile(r'^(Gigaset )?(?P<model>N\d{3}.+)\/(?P<version>\d{2,3}\.\d{2,3})\.(\d{2,3})\.(\d{2,3})\.(\d{2,3});?(?P<mac>[A-F0-9]{12})?'),
        re.compile(r'^(?P<model>Maxwell\s.+)/(?P<version>[\d{1,2}.]+)(-?\w+)?;(?P<mac>[0-9A-F]{12})'),
    ]
=======
    _UA_REGEX = re.compile(r'^(Gigaset )?(?P<model>N\d{3} .+)\/(?P<version>\d{2,3}\.\d{2,3})\.(\d{2,3})\.(\d{2,3})\.(\d{2,3});?(?P<mac>[A-F0-9]{12})?$')
    _PATH_REGEX = re.compile(r'^/\d{2}/\d{1}/(.+)$')
>>>>>>> 28d33f00

    def extract(self, request, request_type):
        return defer.succeed(self._do_extract(request))

    def _do_extract(self, request):
        dev_info = {}

        ua = request.getHeader('User-Agent')
        if ua:
            dev_info.update(self._extract_from_ua(ua))

        return dev_info

    def _extract_from_ua(self, ua):
        # HTTP User-Agent:
        # "Gigaset N720 DM PRO/70.089.00.000.000;7C2F80CA21E4"
        # "Gigaset N720 DM PRO/70.108.00.000.000"
        # "N720-DM-PRO/70.040.00.000.000"
        # "N510 IP PRO/42.245.00.000.000;7C2F804DF9A9"
        # "N510 IP PRO/42.245.00.000.000"
        # "N510 IP PRO/42.250.00.000.000;7C2F806257D7"
        # "N510 IP PRO/42.250.00.000.000"
<<<<<<< HEAD
        # "Maxwell 3 PRO/82.2.18.4-release;7C2F80E61AF4"
=======
        # "Gigaset N870 IP PRO/83.V2.11.0+build.a546b91;7C2F80E0D605"
        m = self._UA_REGEX.search(ua)
>>>>>>> 28d33f00
        dev_info = {}
        for regex in self._UA_REGEXES:
            m = regex.search(ua)
            if m:
                dev_info = {'vendor': VENDOR,
                            'model': m.group('model').decode('ascii'),
                            'version': m.group('version').decode('ascii')}
                if m.groupdict().get('mac'):
                    dev_info['mac'] = norm_mac(m.group('mac').decode('ascii'))
                break

        return dev_info


class BaseGigasetPgAssociator(BasePgAssociator):
    def __init__(self, models):
        self._models = models

    def _do_associate(self, vendor, model, version):
        if vendor == VENDOR:
            if model in self._models:
                if version == self._models[model]:
                    return FULL_SUPPORT
                return COMPLETE_SUPPORT
            else:
                return UNKNOWN_SUPPORT
        else:
            return IMPROBABLE_SUPPORT


class HTTPServiceWrapper(HTTPNoListingFileService):

    def path_preprocess(self, request):
        logger.debug('Complete path: %s', request.path)
        request.path = os.path.normpath(request.path)
        request.postpath = request.path.split('/')[1:]
        logger.debug('Preprocessed path: %s', request.path)


class BaseGigasetPlugin(StandardPlugin):
    _ENCODING = 'UTF-8'

    _TZ_GIGASET = {
        (-12, 0): 0x00,
        (-11, 0): 0x01,
        (-10, 0): 0x02,
        (-9, 0): 0x03,
        (-8, 0): 0x04,
        (-7, 0): 0x07,
        (-6, 0): 0x09,
        (-5, 0): 0x0d,
        (-4, 0): 0x10,
        (-3, 0): 0x12,
        (-2, 0): 0x16,
        (-1, 0): 0x18,
        (0, 0): 0x1a,
        (+1, 0): 0x1b,
        (+2, 0): 0x20,
        (+3, 0): 0x28,
        (+4, 0): 0x2c,
        (+4, 30): 0x2d,
        (+5, 0): 0x2f,
        (+5, 30): 0x30,
        (+5, 45): 0x31,
        (+6, 00): 0x33,
        (+6, 30): 0x35,
        (+7, 0): 0x36,
        (+8, 0): 0x38,
        (+9, 0): 0x3d,
        (+9, 30): 0x40,
        (+10, 0): 0x43,
        (+11, 0): 0x47,
        (+12, 0): 0x48,
        (+13, 0): 0x50,
    }

    def __init__(self, app, plugin_dir, gen_cfg, spec_cfg):
        StandardPlugin.__init__(self, app, plugin_dir, gen_cfg, spec_cfg)
        self._app = app

        self._tpl_helper = TemplatePluginHelper(plugin_dir)
        downloaders = FetchfwPluginHelper.new_downloaders(gen_cfg.get('proxies'))
        fetchfw_helper = FetchfwPluginHelper(plugin_dir, downloaders)

        self.services = fetchfw_helper.services()
        self.http_service = HTTPServiceWrapper(self._tftpboot_dir)

    dhcp_dev_info_extractor = GigasetDHCPDeviceInfoExtractor()
    http_dev_info_extractor = GigasetHTTPDeviceInfoExtractor()

    def _check_device(self, device):
        if 'ip' not in device:
            raise Exception('IP address needed for Gigaset configuration')

    def _check_config(self, raw_config):
        pass

    def _dev_specific_filename(self, device):
        # Return the device specific filename (not pathname) of device
        fmted_mac = format_mac(device['mac'], separator='', uppercase=True)
        return fmted_mac + '.xml'

    def _add_phonebook(self, raw_config):
        uuid_format = u'{scheme}://{hostname}:{port}/0.1/directories/lookup/default/gigaset/{user_uuid}?'
        plugins.add_xivo_phonebook_url_from_format(raw_config, uuid_format)

    def _add_timezone_code(self, raw_config):
        timezone = raw_config.get('timezone', 'Etc/UTC')
        tz_db = tzinform.TextTimezoneInfoDB()
        tz_info = tz_db.get_timezone_info(timezone)['utcoffset'].as_hms
        offset_hour = tz_info[0]
        offset_minutes = tz_info[1]
        raw_config['XX_timezone_code'] = self._TZ_GIGASET[(offset_hour, offset_minutes)]

    def _add_timezone_info(self, raw_config):
        timezone = raw_config.get(u'timezone', 'Etc/UTC')
        tz_db = tzinform.TextTimezoneInfoDB()
        tz_info = tz_db.get_timezone_info(timezone)
        # raw_config[u'XX_timezone_info'] =

    def _add_xx_vars(self, device, raw_config):
        raw_config['XX_mac_addr'] = format_mac(device['mac'], separator='', uppercase=True)

        cur_datetime = datetime.datetime.now()
        raw_config['XX_version_date'] = cur_datetime.strftime('%d%m%y%H%M')

        if 'dns_enabled' in raw_config:
            ip = raw_config['dns_ip']
            ip_str = '0x' + ''.join(['%x' % int(p) for p in ip.split('.')])
            raw_config['XX_dns_ip_hex'] = ip_str

        self._add_timezone_code(raw_config)

    def _add_sip_info(self, raw_config):
        if '1' in raw_config['sip_lines']:
            line = raw_config['sip_lines']['1']
            raw_config['sip_proxy_ip'] = line['proxy_ip']
            raw_config['sip_proxy_port'] = line.get('proxy_port', 5060)
            raw_config['sip_registrar_ip'] = line.get('registrar_ip')
            raw_config['sip_registrar_port'] = line.get('registrar_port', 5060)

    def configure(self, device, raw_config):
        self._check_config(raw_config)
        self._check_device(device)
        filename = self._dev_specific_filename(device)
        tpl = self._tpl_helper.get_dev_template(filename, device)

        self._add_sip_info(raw_config)
        self._add_xx_vars(device, raw_config)
        self._add_phonebook(raw_config)

        path = os.path.join(self._tftpboot_dir, filename)
        self._tpl_helper.dump(tpl, raw_config, path, self._ENCODING)

    def deconfigure(self, device):
        path = os.path.join(self._tftpboot_dir, self._dev_specific_filename(device))
        try:
            os.remove(path)
        except OSError as e:
            logger.info('error while removing configuration file: %s', e)

    def is_sensitive_filename(self, filename):
        return bool(self._SENSITIVE_FILENAME_REGEX.match(filename))

    _SENSITIVE_FILENAME_REGEX = re.compile(r'^[0-9A-F]{12}\.xml$')

    def synchronize(self, device, raw_config):
        return synchronize.standard_sip_synchronize(device)<|MERGE_RESOLUTION|>--- conflicted
+++ resolved
@@ -61,15 +61,10 @@
 
 class GigasetHTTPDeviceInfoExtractor(object):
 
-<<<<<<< HEAD
     _UA_REGEXES = [
         re.compile(r'^(Gigaset )?(?P<model>N\d{3}.+)\/(?P<version>\d{2,3}\.\d{2,3})\.(\d{2,3})\.(\d{2,3})\.(\d{2,3});?(?P<mac>[A-F0-9]{12})?'),
         re.compile(r'^(?P<model>Maxwell\s.+)/(?P<version>[\d{1,2}.]+)(-?\w+)?;(?P<mac>[0-9A-F]{12})'),
     ]
-=======
-    _UA_REGEX = re.compile(r'^(Gigaset )?(?P<model>N\d{3} .+)\/(?P<version>\d{2,3}\.\d{2,3})\.(\d{2,3})\.(\d{2,3})\.(\d{2,3});?(?P<mac>[A-F0-9]{12})?$')
-    _PATH_REGEX = re.compile(r'^/\d{2}/\d{1}/(.+)$')
->>>>>>> 28d33f00
 
     def extract(self, request, request_type):
         return defer.succeed(self._do_extract(request))
@@ -92,12 +87,8 @@
         # "N510 IP PRO/42.245.00.000.000"
         # "N510 IP PRO/42.250.00.000.000;7C2F806257D7"
         # "N510 IP PRO/42.250.00.000.000"
-<<<<<<< HEAD
         # "Maxwell 3 PRO/82.2.18.4-release;7C2F80E61AF4"
-=======
         # "Gigaset N870 IP PRO/83.V2.11.0+build.a546b91;7C2F80E0D605"
-        m = self._UA_REGEX.search(ua)
->>>>>>> 28d33f00
         dev_info = {}
         for regex in self._UA_REGEXES:
             m = regex.search(ua)
